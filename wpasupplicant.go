--- conflicted
+++ resolved
@@ -147,10 +147,7 @@
 	SSID() string
 	Address() string
 	BSSID() string
-<<<<<<< HEAD
-=======
 	Freq() string
->>>>>>> 12bdf536
 }
 
 type statusResult struct {
@@ -159,19 +156,14 @@
 	ipAddr   string
 	ssid     string
 	address  string
-<<<<<<< HEAD
-	bssid	 string
-=======
 	bssid    string
 	freq     string
->>>>>>> 12bdf536
 }
 
 func (s *statusResult) WPAState() string { return s.wpaState }
 func (s *statusResult) KeyMgmt() string  { return s.keyMgmt }
 func (s *statusResult) IPAddr() string   { return s.ipAddr }
 func (s *statusResult) SSID() string     { return s.ssid }
-func (s *statusResult) BSSID() string     { return s.bssid }
 func (s *statusResult) Address() string  { return s.address }
 func (s *statusResult) BSSID() string    { return s.bssid }
 func (s *statusResult) Freq() string     { return s.freq }
